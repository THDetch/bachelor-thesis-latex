--- conflicted
+++ resolved
@@ -232,8 +232,12 @@
   year={2024}
 }
 
-<<<<<<< HEAD
-
+@inproceedings{swinumamba2024micipai,
+  title={Swin-UMamba: Mamba-based UNet with ImageNet-based pretraining},
+  author={Liu, Jiarun and others},
+  booktitle={MICCAI 2024 Workshop},
+  year={2024}
+}
 
 
 @incollection{book_Physics_Techniques_RS,
@@ -287,11 +291,4 @@
 author = {Charles Toth and Grzegorz Jóźków},
 keywords = {Remote sensing, Imaging sensors, Cameras, Platforms, Satellites, UAS, Georeferencing},
 abstract = {The objective of this article is to review the state-of-the-art remote sensing technologies, including platforms and sensors, the topics representing the primary research interest in the ISPRS Technical Commission I activities. Due to ever advancing technologies, the remote sensing field is experiencing unprecedented developments recently, fueled by sensor advancements and continuously increasing information infrastructure. The scope and performance potential of sensors in terms of spatial, spectral and temporal sensing abilities have expanded far beyond the traditional boundaries of remote sensing, resulting in significantly better observation capabilities. First, platform developments are reviewed with the main focus on emerging new remote sensing satellite constellations and UAS (Unmanned Aerial System) platforms. Next, sensor georeferencing and supporting navigation infrastructure, an enabling technology for remote sensing, are discussed. Finally, we group sensors based on their spatial, spectral and temporal characteristics, and classify them by their platform deployment competencies. In addition, we identify current trends, including the convergence between the remote sensing and navigation field, and the emergence of cooperative sensing, and the potential of crowdsensing.}
-=======
-@inproceedings{swinumamba2024micipai,
-  title={Swin-UMamba: Mamba-based UNet with ImageNet-based pretraining},
-  author={Liu, Jiarun and others},
-  booktitle={MICCAI 2024 Workshop},
-  year={2024}
->>>>>>> bedee9cc
 }